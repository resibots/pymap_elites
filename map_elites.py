--- conflicted
+++ resolved
@@ -372,26 +372,4 @@
         for i in range(0, x.shape[0]):
             f += x[i] * x[i] - 10 * math.cos(2 * math.pi * x[i])
         return -f, np.array([xx[0], xx[1]])
-<<<<<<< HEAD
- 
-=======
-    def arm(angles, features):
-        angular_range = features[0] / len(angles)
-        lengths = np.ones(len(angles)) * features[1] / len(angles)
-        target = 0.5 * np.ones(2)
-        a = kinematic_arm.Arm(lengths)
-        # command in 
-        command = (angles - 0.5) * angular_range * math.pi * 2
-        ef, _ = a.fw_kinematics(command)
-        f = -np.linalg.norm(ef - target)
-        return f, features
-    # dim_map, dim_x, function
-    # archive = compute(dim_map=2, dim_x=6, f=rastrigin, n_niches=5000, n_gen=2500)
-    px = default_params.copy()
-    px['multi_task'] = True
-    px['multi_mode'] = sys.argv[1]
-    px['n_size'] = int(sys.argv[2])
-    dim_x = int(sys.argv[3])
-    archive = compute(dim_map=2, dim_x=dim_x, f=arm, n_niches=1000, num_evals=2e5, params=px)
-    
->>>>>>> b07c98ca
+ 